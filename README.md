--- conflicted
+++ resolved
@@ -40,11 +40,7 @@
 run the following command
 
 ```sh
-<<<<<<< HEAD
 $ go get github.com/ikari-pl/ristretto/v2
-=======
-go get github.com/dgraph-io/ristretto/v2
->>>>>>> 7735b59b
 ```
 
 This will retrieve the library.
@@ -66,11 +62,7 @@
 import (
   "fmt"
 
-<<<<<<< HEAD
 	"github.com/ikari-pl/ristretto/v2"
-=======
-  "github.com/dgraph-io/ristretto/v2"
->>>>>>> 7735b59b
 )
 
 func main() {
