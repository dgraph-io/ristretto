# Changelog

All notable changes to this project will be documented in this file.

<<<<<<< HEAD
## [v2.2.0] - 2025-01-24 (ikari-pl fork)

### Added

- Add support for specifying the Set channel buffer size

**Full Changelog**:
https://github.com/dgraph-io/ristretto/compare/v2.1.0...ikari-pl/v2.2.0

=======
The format is based on [Keep a Changelog](http://keepachangelog.com/en/1.0.0/) and this project will
adhere to [Semantic Versioning](http://semver.org/spec/v2.0.0.html) starting v1.0.0.
>>>>>>> 7735b59b

## [v2.0.1] - 2024-12-11

**Fixed**

- Wait for goroutines to finish (#423)
- Bump golang.org/x/sys from 0.27.0 to 0.28.0 in the minor group (#421)
- Bump github.com/stretchr/testify from 1.9.0 to 1.10.0 in the minor group (#420)
- Bump golang.org/x/sys from 0.26.0 to 0.27.0 in the minor group (#419)

**Full Changelog**: https://github.com/hypermodeinc/ristretto/compare/v2.0.0...v2.0.1

## [v2.0.0] - 2024-11-11

**Breaking**

- [Support generic API](https://github.com/hypermodeinc/ristretto/pull/321)
- [Restrict generic key type to only those supported](https://github.com/hypermodeinc/ristretto/pull/371)

**Added**

- [Fix build with GOOS=js GOARCH=wasm](https://github.com/hypermodeinc/ristretto/pull/375)

**Fixed**

- [Disable mmap size check on arm arch as well as arm64](https://github.com/hypermodeinc/ristretto/pull/366)
- [Upgrade xxhash dependency to v2.2.0](https://github.com/hypermodeinc/ristretto/pull/367)
- [fix: race in close](https://github.com/hypermodeinc/ristretto/pull/384)
- [Fix some memory leaks in TTL implementation](https://github.com/hypermodeinc/ristretto/pull/358)
- [stop using rand.Seed()](https://github.com/hypermodeinc/ristretto/pull/385)
- [chore(deps): bump the actions group with 4 updates](https://github.com/hypermodeinc/ristretto/pull/392)
- [chore(deps): bump the minor group with 3 updates](https://github.com/hypermodeinc/ristretto/pull/391)
- [chore(deps): bump golang.org/x/sys from 0.25.0 to 0.26.0 in the minor group](https://github.com/hypermodeinc/ristretto/pull/402)
- [Remove the policy interface](https://github.com/hypermodeinc/ristretto/pull/393)
- [Perform validation to ensure that the three parameters, NumCounters, …](https://github.com/hypermodeinc/ristretto/pull/410)
- [set min version to go 1.21 in go.mod](https://github.com/hypermodeinc/ristretto/pull/411)

**Full Changelog**: https://github.com/hypermodeinc/ristretto/compare/v0.2.0...v2.0.0

## [v1.0.0]

**This release is deprecated**

## [v1.0.1]

**This release is deprecated**

## [v0.2.0] - 2024-10-06

**Added**

- [fix: support compilation to wasip1 by @achille-roussel](https://github.com/hypermodeinc/ristretto/pull/344)
- [add config for cleanup ticker duration by @singhvikash11](https://github.com/hypermodeinc/ristretto/pull/342)

**Fixed**

- [docs(readme): Use new Wait method by @angadn](https://github.com/hypermodeinc/ristretto/pull/327)
- [docs: format example on readme by @rfyiamcool](https://github.com/hypermodeinc/ristretto/pull/339)
- [Fix flakes in TestDropUpdates by @evanj](https://github.com/hypermodeinc/ristretto/pull/334)
- [docs(Cache): document Wait, clarify Get by @evanj](https://github.com/hypermodeinc/ristretto/pull/333)
- [chore: fix typo error by @proost](https://github.com/hypermodeinc/ristretto/pull/341)
- [remove glog dependency by @jhawk28](https://github.com/hypermodeinc/ristretto/pull/350)
- [fix(OnEvict): Set missing Expiration field on evicted items by @0x1ee7](https://github.com/hypermodeinc/ristretto/pull/345)
- [uint32 -> uint64 in slice methods by @mocurin](https://github.com/hypermodeinc/ristretto/pull/323)
- [fix: cleanupTicker not being stopped by @IlyaFloppy](https://github.com/hypermodeinc/ristretto/pull/343)

**Full Changelog**: https://github.com/hypermodeinc/ristretto/compare/v0.1.1...v0.2.0

## [0.1.1] - 2022-10-12

[0.1.1]: https://github.com/hypermodeinc/ristretto/compare/v0.1.0..v0.1.1

This release fixes certain arm64 build issues in the z package. It also incorporates CI steps in our
repository.

**Changed**

- [chore(docs): Include SpiceDB in the list of projects using Ristretto (#285)](https://github.com/hypermodeinc/ristretto/pull/311)

**Added**

- [Run CI Jobs via Github Actions #304](https://github.com/hypermodeinc/ristretto/pull/304)

**Fixed**

- [fix(build): update x/sys dependency](https://github.com/hypermodeinc/ristretto/pull/308)
- [fix(z): Address inconsistent mremap return arguments with arm64](https://github.com/hypermodeinc/ristretto/pull/309)
- [fix(z): runtime error: index out of range for !amd64 env #287](https://github.com/hypermodeinc/ristretto/pull/307)

## [0.1.0] - 2021-06-03

[0.1.0]: https://github.com/hypermodeinc/ristretto/compare/v0.0.3..v0.1.0

This release contains bug fixes and improvements to Ristretto. It also contains major updates to the
z package. The z package contains types such as Tree (B+ tree), Buffer, Mmap file, etc. All these
types are used in Badger and Dgraph to improve performance and reduce memory requirements.

**Changed**

- Make item public. Add a new onReject call for rejected items. (#180)

**Added**

- Use z.Buffer backing for B+ tree (#268)
- expose GetTTL function (#270)
- docs(README): Ristretto is production-ready. (#267)
- Add IterateKV (#265)
- feat(super-flags): Add GetPath method in superflags (#258)
- add GetDuration to SuperFlag (#248)
- add Has, GetFloat64, and GetInt64 to SuperFlag (#247)
- move SuperFlag to Ristretto (#246)
- add SuperFlagHelp tool to generate flag help text (#251)
- allow empty defaults in SuperFlag (#254)
- add mmaped b+ tree (#207)
- Add API to allow the MaxCost of an existing cache to be updated. (#200)
- Add OnExit handler which can be used for manual memory management (#183)
- Add life expectancy histogram (#182)
- Add mechanism to wait for items to be processed. (#184)

**Fixed**

- change expiration type from int64 to time.Time (#277)
- fix(buffer): make buffer capacity atleast defaultCapacity (#273)
- Fixes for z.PersistentTree (#272)
- Initialize persistent tree correctly (#271)
- use xxhash v2 (#266)
- update comments to correctly reflect counter space usage (#189)
- enable riscv64 builds (#264)
- Switch from log to glog (#263)
- Use Fibonacci for latency numbers
- cache: fix race when clearning a cache (#261)
- Check for keys without values in superflags (#259)
- chore(perf): using tags instead of runtime callers to improve the performance of leak detection
  (#255)
- fix(Flags): panic on user errors (#256)
- fix SuperFlagHelp newline (#252)
- fix(arm): Fix crashing under ARMv6 due to memory mis-alignment (#239)
- Fix incorrect unit test coverage depiction (#245)
- chore(histogram): adding percentile in histogram (#241)
- fix(windows): use filepath instead of path (#244)
- fix(MmapFile): Close the fd before deleting the file (#242)
- Fixes CGO_ENABLED=0 compilation error (#240)
- fix(build): fix build on non-amd64 architectures (#238)
- fix(b+tree): Do not double the size of btree (#237)
- fix(jemalloc): Fix the stats of jemalloc (#236)
- Don't print stuff, only return strings.
- Bring memclrNoHeapPointers to z (#235)
- increase number of buffers from 32 to 64 in allocator (#234)
- Set minSize to 1MB.
- Opt(btree): Use Go memory instead of mmap files
- Opt(btree): Lightweight stats calculation
- Put padding internally to z.Buffer
- Chore(z): Add SetTmpDir API to set the temp directory (#233)
- Add a BufferFrom
- Bring z.Allocator and z.AllocatorPool back
- Fix(z.Allocator): Make Allocator use Go memory
- Updated ZeroOut to use a simple for loop. (#231)
- Add concurrency back
- Add a test to check concurrency of Allocator.
- Fix(buffer): Expose padding by z.Buffer's APIs and fix test (#222)
- AllocateSlice should Truncate if the file is not big enough (#226)
- Zero out allocations for structs now that we're reusing Allocators.
- Fix the ristretto substring
- Deal with nil z.AllocatorPool
- Create an AllocatorPool class.
- chore(btree): clean NewTree API (#225)
- fix(MmapFile): Don't error out if fileSize > sz (#224)
- feat(btree): allow option to reset btree and mmaping it to specified file. (#223)
- Use mremap on Linux instead of munmap+mmap (#221)
- Reuse pages in B+ tree (#220)
- fix(allocator): make nil allocator return go byte slice (#217)
- fix(buffer): Make padding internal to z.buffer (#216)
- chore(buffer): add a parent directory field in z.Buffer (#215)
- Make Allocator concurrent
- Fix infinite loop in allocator (#214)
- Add trim func
- Use allocator pool. Turn off freelist.
- Add freelists to Allocator to reuse.
- make DeleteBelow delete values that are less than lo (#211)
- Avoid an unnecessary Load procedure in IncrementOffset.
- Add Stats method in Btree.
- chore(script): fix local test script (#210)
- fix(btree): Increase buffer size if needed. (#209)
- chore(btree): add occupancy ratio, search benchmark and compact bug fix (#208)
- Add licenses, remove prints, and fix a bug in compact
- Add IncrementOffset API for z.buffers (#206)
- Show count when printing histogram (#201)
- Zbuffer: Add LenNoPadding and make padding 8 bytes (#204)
- Allocate Go memory in case allocator is nil.
- Add leak detection via leak build flag and fix a leak during cache.Close.
- Add some APIs for allocator and buffer
- Sync before truncation or close.
- Handle nil MmapFile for Sync.
- Public methods must not panic after Close() (#202)
- Check for RD_ONLY correctly.
- Modify MmapFile APIs
- Add a bunch of APIs around MmapFile
- Move APIs for mmapfile creation over to z package.
- Add ZeroOut func
- Add SliceOffsets
- z: Add TotalSize method on bloom filter (#197)
- Add Msync func
- Buffer: Use 256 GB mmap size instead of MaxInt64 (#198)
- Add a simple test to check next2Pow
- Improve memory performance (#195)
- Have a way to automatically mmap a growing buffer (#196)
- Introduce Mmapped buffers and Merge Sort (#194)
- Add a way to access an allocator via reference.
- Use jemalloc.a to ensure compilation with the Go binary
- Fix up a build issue with ReadMemStats
- Add ReadMemStats function (#193)
- Allocator helps allocate memory to be used by unsafe structs (#192)
- Improve histogram output
- Move Closer from y to z (#191)
- Add histogram.Mean() method (#188)
- Introduce Calloc: Manual Memory Management via jemalloc (#186)

## [0.0.3] - 2020-07-06

[0.0.3]: https://github.com/hypermodeinc/ristretto/compare/v0.0.2..v0.0.3

**Changed**

**Added**

**Fixed**

- z: use MemHashString and xxhash.Sum64String (#153)
- Check conflict key before updating expiration map. (#154)
- Fix race condition in Cache.Clear (#133)
- Improve handling of updated items (#168)
- Fix droppedSets count while updating the item (#171)

## [0.0.2] - 2020-02-24

[0.0.2]: https://github.com/hypermodeinc/ristretto/compare/v0.0.1..v0.0.2

**Added**

- Sets with TTL. ([#122][])

**Fixed**

- Fix the way metrics are handled for deletions. ([#111][])
- Support nil `*Cache` values in `Clear` and `Close`. ([#119][])
- Delete item immediately. ([#113][])
- Remove key from policy after TTL eviction. ([#130][])

[#111]: https://github.com/hypermodeinc/ristretto/issues/111
[#113]: https://github.com/hypermodeinc/ristretto/issues/113
[#119]: https://github.com/hypermodeinc/ristretto/issues/119
[#122]: https://github.com/hypermodeinc/ristretto/issues/122
[#130]: https://github.com/hypermodeinc/ristretto/issues/130

## 0.0.1

First release. Basic cache functionality based on a LFU policy.<|MERGE_RESOLUTION|>--- conflicted
+++ resolved
@@ -2,20 +2,19 @@
 
 All notable changes to this project will be documented in this file.
 
-<<<<<<< HEAD
+The format is based on [Keep a Changelog](http://keepachangelog.com/en/1.0.0/) and this project will
+adhere to [Semantic Versioning](http://semver.org/spec/v2.0.0.html) starting v1.0.0.
+
 ## [v2.2.0] - 2025-01-24 (ikari-pl fork)
 
 ### Added
 
 - Add support for specifying the Set channel buffer size
+- Added method to query the current queue length - `SetQueueLen()`
 
 **Full Changelog**:
 https://github.com/dgraph-io/ristretto/compare/v2.1.0...ikari-pl/v2.2.0
 
-=======
-The format is based on [Keep a Changelog](http://keepachangelog.com/en/1.0.0/) and this project will
-adhere to [Semantic Versioning](http://semver.org/spec/v2.0.0.html) starting v1.0.0.
->>>>>>> 7735b59b
 
 ## [v2.0.1] - 2024-12-11
 
