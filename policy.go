/*
 * Copyright 2019 Dgraph Labs, Inc. and Contributors
 *
 * Licensed under the Apache License, Version 2.0 (the "License");
 * you may not use this file except in compliance with the License.
 * You may obtain a copy of the License at
 *
 *     http://www.apache.org/licenses/LICENSE-2.0
 *
 * Unless required by applicable law or agreed to in writing, software
 * distributed under the License is distributed on an "AS IS" BASIS,
 * WITHOUT WARRANTIES OR CONDITIONS OF ANY KIND, either express or implied.
 * See the License for the specific language governing permissions and
 * limitations under the License.
 */

package ristretto

import (
	"container/list"
	"math"
	"sync"

	"github.com/dgraph-io/ristretto/z"
)

const (
	// lfuSample is the number of items to sample when looking at eviction
	// candidates. 5 seems to be the most optimal number [citation needed].
	lfuSample = 5
)

// policy is the interface encapsulating eviction/admission behavior.
type policy interface {
	ringConsumer
	// Add attempts to Add the key-cost pair to the Policy. It returns a slice
	// of evicted keys and a bool denoting whether or not the key-cost pair
	// was added. If it returns true, the key should be stored in cache.
	Add(uint64, int64) ([]*item, bool)
	// Has returns true if the key exists in the Policy.
	Has(uint64) bool
	// Del deletes the key from the Policy.
	Del(uint64)
	// Cap returns the available capacity.
	Cap() int64
<<<<<<< HEAD
	// Close stops all goroutines and closes all channels.
	Close()
=======
	// Update updates the cost value for the key.
	Update(uint64, int64)
	// Cost returns the cost value of a key or -1 if missing.
	Cost(uint64) int64
>>>>>>> 4db4230d
	// Optionally, set stats object to track how policy is performing.
	CollectMetrics(stats *metrics)
	// Clear zeroes out all counters and clears hashmaps.
	Clear()
}

func newPolicy(numCounters, maxCost int64) policy {
	p := &defaultPolicy{
		admit:   newTinyLFU(numCounters),
		evict:   newSampledLFU(maxCost),
		itemsCh: make(chan []uint64, 3),
		closeCh: make(chan struct{}),
	}
	go p.processItems()
	return p
}

// defaultPolicy is the default defaultPolicy, which is currently TinyLFU
// admission with sampledLFU eviction.
type defaultPolicy struct {
	sync.Mutex
	admit   *tinyLFU
	evict   *sampledLFU
	itemsCh chan []uint64
	closeCh chan struct{}
	stats   *metrics
}

func (p *defaultPolicy) CollectMetrics(stats *metrics) {
	p.stats = stats
	p.evict.stats = stats
}

type policyPair struct {
	key  uint64
	cost int64
}

func (p *defaultPolicy) processItems() {
	for {
		select {
		case items := <-p.itemsCh:
			p.Lock()
			p.admit.Push(items)
			p.Unlock()
		case <-p.closeCh:
			return
		}
	}
}

func (p *defaultPolicy) Push(keys []uint64) bool {
	if len(keys) == 0 {
		return true
	}
	select {
	case p.itemsCh <- keys:
		p.stats.Add(keepGets, keys[0], uint64(len(keys)))
		return true
	default:
		p.stats.Add(dropGets, keys[0], uint64(len(keys)))
		return false
	}
}

func (p *defaultPolicy) Add(key uint64, cost int64) ([]*item, bool) {
	p.Lock()
	defer p.Unlock()
	// can't add an item bigger than entire cache
	if cost > p.evict.maxCost {
		return nil, false
	}
	// we don't need to go any further if the item is already in the cache
	if has := p.evict.updateIfHas(key, cost); has {
		return nil, true
	}
	// if we got this far, this key doesn't exist in the cache
	//
	// calculate the remaining room in the cache (usually bytes)
	room := p.evict.roomLeft(cost)
	if room >= 0 {
		// there's enough room in the cache to store the new item without
		// overflowing, so we can do that now and stop here
		p.evict.add(key, cost)
		return nil, true
	}
	// incHits is the hit count for the incoming item
	incHits := p.admit.Estimate(key)
	// sample is the eviction candidate pool to be filled via random sampling
	//
	// TODO: perhaps we should use a min heap here. Right now our time
	// complexity is N for finding the min. Min heap should bring it down to
	// O(lg N).
	sample := make([]*policyPair, 0, lfuSample)
	// as items are evicted they will be appended to victims
	victims := make([]*item, 0)
	// Delete victims until there's enough space or a minKey is found that has
	// more hits than incoming item.
	for ; room < 0; room = p.evict.roomLeft(cost) {
		// fill up empty slots in sample
		sample = p.evict.fillSample(sample)
		// find minimally used item in sample
		minKey, minHits, minId, minCost := uint64(0), int64(math.MaxInt64), 0, int64(0)
		for i, pair := range sample {
			// look up hit count for sample key
			if hits := p.admit.Estimate(pair.key); hits < minHits {
				minKey, minHits, minId, minCost = pair.key, hits, i, pair.cost
			}
		}
		// If the incoming item isn't worth keeping in the policy, reject.
		if incHits < minHits {
			p.stats.Add(rejectSets, key, 1)
			return victims, false
		}
		// delete the victim from metadata
		p.evict.del(minKey)
		// delete the victim from sample
		sample[minId] = sample[len(sample)-1]
		sample = sample[:len(sample)-1]
		// store victim in evicted victims slice
		victims = append(victims, &item{
			key:  minKey,
			cost: minCost,
		})
	}
	p.evict.add(key, cost)
	return victims, true
}

func (p *defaultPolicy) Has(key uint64) bool {
	p.Lock()
	_, exists := p.evict.keyCosts[key]
	p.Unlock()
	return exists
}

func (p *defaultPolicy) Del(key uint64) {
	p.Lock()
	p.evict.del(key)
	p.Unlock()
}

func (p *defaultPolicy) Cap() int64 {
	p.Lock()
	capacity := int64(p.evict.maxCost - p.evict.used)
	p.Unlock()
	return capacity
}

func (p *defaultPolicy) Update(key uint64, cost int64) {
	p.Lock()
	p.evict.updateIfHas(key, cost)
	p.Unlock()
}

func (p *defaultPolicy) Cost(key uint64) int64 {
	p.Lock()
	defer p.Unlock()
	if cost, found := p.evict.keyCosts[key]; found {
		return cost
	}
	return -1
}

func (p *defaultPolicy) Clear() {
	p.Lock()
	defer p.Unlock()
	p.admit.clear()
	p.evict.clear()
}

func (p *defaultPolicy) Close() {
	close(p.closeCh)
	close(p.itemsCh)
}

// sampledLFU is an eviction helper storing key-cost pairs.
type sampledLFU struct {
	keyCosts map[uint64]int64
	maxCost  int64
	used     int64
	stats    *metrics
}

func newSampledLFU(maxCost int64) *sampledLFU {
	return &sampledLFU{
		keyCosts: make(map[uint64]int64),
		maxCost:  maxCost,
	}
}

func (p *sampledLFU) roomLeft(cost int64) int64 {
	return p.maxCost - (p.used + cost)
}

func (p *sampledLFU) fillSample(in []*policyPair) []*policyPair {
	if len(in) >= lfuSample {
		return in
	}
	for key, cost := range p.keyCosts {
		in = append(in, &policyPair{key, cost})
		if len(in) >= lfuSample {
			return in
		}
	}
	return in
}

func (p *sampledLFU) del(key uint64) {
	cost, ok := p.keyCosts[key]
	if !ok {
		return
	}
	p.stats.Add(keyEvict, key, 1)
	p.stats.Add(costEvict, key, uint64(cost))
	p.used -= cost
	delete(p.keyCosts, key)
}

func (p *sampledLFU) add(key uint64, cost int64) {
	p.stats.Add(keyAdd, key, 1)
	p.stats.Add(costAdd, key, uint64(cost))
	p.keyCosts[key] = cost
	p.used += cost
}

func (p *sampledLFU) updateIfHas(key uint64, cost int64) bool {
	if prev, found := p.keyCosts[key]; found {
		// update the cost of an existing key, but don't worry about evicting,
		// evictions will be handled the next time a new item is added
		p.stats.Add(keyUpdate, key, 1)
		p.used += cost - prev
		p.keyCosts[key] = cost
		return true
	}
	return false
}

func (p *sampledLFU) clear() {
	p.used = 0
	p.keyCosts = make(map[uint64]int64)
}

// tinyLFU is an admission helper that keeps track of access frequency using
// tiny (4-bit) counters in the form of a count-min sketch.
// tinyLFU is NOT thread safe.
type tinyLFU struct {
	freq    *cmSketch
	door    *z.Bloom
	incrs   int64
	resetAt int64
}

func newTinyLFU(numCounters int64) *tinyLFU {
	return &tinyLFU{
		freq:    newCmSketch(numCounters),
		door:    z.NewBloomFilter(float64(numCounters), 0.01),
		resetAt: numCounters,
	}
}

func (p *tinyLFU) Push(keys []uint64) {
	for _, key := range keys {
		p.Increment(key)
	}
}

func (p *tinyLFU) Estimate(key uint64) int64 {
	hits := p.freq.Estimate(key)
	if p.door.Has(key) {
		hits += 1
	}
	return hits
}

func (p *tinyLFU) Increment(key uint64) {
	// flip doorkeeper bit if not already
	if added := p.door.AddIfNotHas(key); !added {
		// increment count-min counter if doorkeeper bit is already set.
		p.freq.Increment(key)
	}
	p.incrs++
	if p.incrs >= p.resetAt {
		p.reset()
	}
}

func (p *tinyLFU) reset() {
	// Zero out incrs.
	p.incrs = 0
	// clears doorkeeper bits
	p.door.Clear()
	// halves count-min counters
	p.freq.Reset()
}

func (p *tinyLFU) clear() {
	p.incrs = 0
	p.door.Clear()
	p.freq.Clear()
}

// lruPolicy is different than the default policy in that it uses exact LRU
// eviction rather than Sampled LFU eviction, which may be useful for certain
// workloads (ARC-OLTP for example; LRU heavy workloads).
//
// TODO: - cost based eviction (multiple evictions for one new item, etc.)
//       - sampled LRU
type lruPolicy struct {
	sync.Mutex
	admit   *tinyLFU
	ptrs    map[uint64]*lruItem
	vals    *list.List
	maxCost int64
	room    int64
}

type lruItem struct {
	ptr  *list.Element
	key  uint64
	cost int64
}

func newLRUPolicy(numCounters, maxCost int64) policy {
	return &lruPolicy{
		admit:   newTinyLFU(numCounters),
		ptrs:    make(map[uint64]*lruItem, maxCost),
		vals:    list.New(),
		room:    maxCost,
		maxCost: maxCost,
	}
}

func (p *lruPolicy) Push(keys []uint64) bool {
	if len(keys) == 0 {
		return true
	}
	p.Lock()
	defer p.Unlock()
	for _, key := range keys {
		// increment tinylfu counter
		p.admit.Increment(key)
		// move list item to front
		if val, ok := p.ptrs[key]; ok {
			// move accessed val to MRU position
			p.vals.MoveToFront(val.ptr)
		}
	}
	return true
}

func (p *lruPolicy) Add(key uint64, cost int64) ([]*item, bool) {
	p.Lock()
	defer p.Unlock()
	if cost > p.maxCost {
		return nil, false
	}
	if val, has := p.ptrs[key]; has {
		p.vals.MoveToFront(val.ptr)
		return nil, true
	}
	victims := make([]*item, 0)
	incHits := p.admit.Estimate(key)
	for p.room < 0 {
		lru := p.vals.Back()
		victim := lru.Value.(*lruItem)
		if incHits < p.admit.Estimate(victim.key) {
			return victims, false
		}
		// delete victim from metadata
		p.vals.Remove(victim.ptr)
		delete(p.ptrs, victim.key)
		victims = append(victims, &item{
			key:  victim.key,
			cost: victim.cost,
		})
		// adjust room
		p.room += victim.cost
	}
	newItem := &lruItem{key: key, cost: cost}
	newItem.ptr = p.vals.PushFront(newItem)
	p.ptrs[key] = newItem
	p.room -= cost
	return victims, true
}

func (p *lruPolicy) Has(key uint64) bool {
	p.Lock()
	defer p.Unlock()
	_, has := p.ptrs[key]
	return has
}

func (p *lruPolicy) Del(key uint64) {
	p.Lock()
	defer p.Unlock()
	if val, ok := p.ptrs[key]; ok {
		p.vals.Remove(val.ptr)
		delete(p.ptrs, key)
	}
}

func (p *lruPolicy) Cap() int64 {
	p.Lock()
	defer p.Unlock()
	return int64(p.vals.Len())
}

func (p *lruPolicy) Close() {}

// TODO
func (p *lruPolicy) Update(key uint64, cost int64) {
}

// TODO
func (p *lruPolicy) Cost(key uint64) int64 {
	return -1
}

// TODO
func (p *lruPolicy) CollectMetrics(stats *metrics) {
}

// TODO
func (p *lruPolicy) Clear() {}<|MERGE_RESOLUTION|>--- conflicted
+++ resolved
@@ -43,15 +43,12 @@
 	Del(uint64)
 	// Cap returns the available capacity.
 	Cap() int64
-<<<<<<< HEAD
 	// Close stops all goroutines and closes all channels.
 	Close()
-=======
 	// Update updates the cost value for the key.
 	Update(uint64, int64)
 	// Cost returns the cost value of a key or -1 if missing.
 	Cost(uint64) int64
->>>>>>> 4db4230d
 	// Optionally, set stats object to track how policy is performing.
 	CollectMetrics(stats *metrics)
 	// Clear zeroes out all counters and clears hashmaps.
@@ -63,7 +60,7 @@
 		admit:   newTinyLFU(numCounters),
 		evict:   newSampledLFU(maxCost),
 		itemsCh: make(chan []uint64, 3),
-		closeCh: make(chan struct{}),
+		stop:    make(chan struct{}),
 	}
 	go p.processItems()
 	return p
@@ -76,7 +73,7 @@
 	admit   *tinyLFU
 	evict   *sampledLFU
 	itemsCh chan []uint64
-	closeCh chan struct{}
+	stop    chan struct{}
 	stats   *metrics
 }
 
@@ -97,7 +94,7 @@
 			p.Lock()
 			p.admit.Push(items)
 			p.Unlock()
-		case <-p.closeCh:
+		case <-p.stop:
 			return
 		}
 	}
@@ -224,7 +221,9 @@
 }
 
 func (p *defaultPolicy) Close() {
-	close(p.closeCh)
+  // block until p.processItems goroutine is returned
+  p.stop <- struct{}{}
+	close(p.stop)
 	close(p.itemsCh)
 }
 
