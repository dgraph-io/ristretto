/*
 * Copyright 2019 Dgraph Labs, Inc. and Contributors
 *
 * Licensed under the Apache License, Version 2.0 (the "License");
 * you may not use this file except in compliance with the License.
 * You may obtain a copy of the License at
 *
 *     http://www.apache.org/licenses/LICENSE-2.0
 *
 * Unless required by applicable law or agreed to in writing, software
 * distributed under the License is distributed on an "AS IS" BASIS,
 * WITHOUT WARRANTIES OR CONDITIONS OF ANY KIND, either express or implied.
 * See the License for the specific language governing permissions and
 * limitations under the License.
 */

// Ristretto is a fast, fixed size, in-memory cache with a dual focus on
// throughput and hit ratio performance. You can easily add Ristretto to an
// existing system and keep the most valuable data where you need it.
package ristretto

import (
	"bytes"
	"errors"
	"fmt"
	"sync/atomic"

	"github.com/dgraph-io/ristretto/z"
)

const (
	// TODO: find the optimal value for this or make it configurable
	setBufSize = 32 * 1024
)

// Cache is a thread-safe implementation of a hashmap with a TinyLFU admission
// policy and a Sampled LFU eviction policy. You can use the same Cache instance
// from as many goroutines as you want.
type Cache struct {
	// store is the central concurrent hashmap where key-value items are stored
	store store
	// policy determines what gets let in to the cache and what gets kicked out
	policy policy
	// getBuf is a custom ring buffer implementation that gets pushed to when
	// keys are read
	getBuf *ringBuffer
	// setBuf is a buffer allowing us to batch/drop Sets during times of high
	// contention
	setBuf chan *item
	// onEvict is called for item evictions
	onEvict func(uint64, interface{}, int64)
	// KeyToHash function is used to customize the key hashing algorithm.
	// Each key will be hashed using the provided function. If keyToHash value
	// is not set, the default keyToHash function is used.
	keyToHash func(interface{}) uint64
	// stop is used to stop the processItems goroutine
	stop chan struct{}
	// cost calculates cost from a value
	cost func(value interface{}) int64
	// Metrics contains a running log of important statistics like hits, misses,
	// and dropped items
	Metrics *Metrics
}

// Config is passed to NewCache for creating new Cache instances.
type Config struct {
	// NumCounters determines the number of counters (keys) to keep that hold
	// access frequency information. It's generally a good idea to have more
	// counters than the max cache capacity, as this will improve eviction
	// accuracy and subsequent hit ratios.
	//
	// For example, if you expect your cache to hold 1,000,000 items when full,
	// NumCounters should be 10,000,000 (10x). Each counter takes up 4 bits, so
	// keeping 10,000,000 counters would require 5MB of memory.
	NumCounters int64
	// MaxCost can be considered as the cache capacity, in whatever units you
	// choose to use.
	//
	// For example, if you want the cache to have a max capacity of 100MB, you
	// would set MaxCost to 100,000,000 and pass an item's number of bytes as
	// the `cost` parameter for calls to Set. If new items are accepted, the
	// eviction process will take care of making room for the new item and not
	// overflowing the MaxCost value.
	MaxCost int64
	// BufferItems determines the size of Get buffers.
	//
	// Unless you have a rare use case, using `64` as the BufferItems value
	// results in good performance.
	BufferItems int64
	// Metrics determines whether cache statistics are kept during the cache's
	// lifetime. There *is* some overhead to keeping statistics, so you should
	// only set this flag to true when testing or throughput performance isn't a
	// major factor.
	Metrics bool
	// OnEvict is called for every eviction and passes the hashed key, value,
	// and cost to the function.
	OnEvict func(key uint64, value interface{}, cost int64)
	// KeyToHash function is used to customize the key hashing algorithm.
	// Each key will be hashed using the provided function. If keyToHash value
	// is not set, the default keyToHash function is used.
	KeyToHash func(key interface{}) uint64
	// Cost evaluates a value and outputs a corresponding cost. This function
	// is ran after Set is called for a new item or an item update with a cost
	// param of 0.
	Cost func(value interface{}) int64
}

type itemFlag byte

const (
	itemNew itemFlag = iota
	itemDelete
	itemUpdate
)

// item is passed to setBuf so items can eventually be added to the cache
type item struct {
	flag  itemFlag
	key   uint64
	value interface{}
	cost  int64
}

// NewCache returns a new Cache instance and any configuration errors, if any.
func NewCache(config *Config) (*Cache, error) {
	switch {
	case config.NumCounters == 0:
		return nil, errors.New("NumCounters can't be zero.")
	case config.MaxCost == 0:
		return nil, errors.New("MaxCost can't be zero.")
	case config.BufferItems == 0:
		return nil, errors.New("BufferItems can't be zero.")
	}
	policy := newPolicy(config.NumCounters, config.MaxCost)
	cache := &Cache{
		store:     newStore(),
		policy:    policy,
		getBuf:    newRingBuffer(policy, config.BufferItems),
		setBuf:    make(chan *item, setBufSize),
		onEvict:   config.OnEvict,
		keyToHash: config.KeyToHash,
		stop:      make(chan struct{}),
		cost:      config.Cost,
	}
	if cache.keyToHash == nil {
		cache.keyToHash = z.KeyToHash
	}
	if config.Metrics {
		cache.collectMetrics()
	}
	// NOTE: benchmarks seem to show that performance decreases the more
	//       goroutines we have running cache.processItems(), so 1 should
	//       usually be sufficient
	go cache.processItems()
	return cache, nil
}

// Get returns the value (if any) and a boolean representing whether the
// value was found or not. The value can be nil and the boolean can be true at
// the same time.
func (c *Cache) Get(key interface{}) (interface{}, bool) {
	if c == nil {
		return nil, false
	}
	hash := c.keyToHash(key)
	c.getBuf.Push(hash)
	val, ok := c.store.Get(hash)
	if ok {
		c.Metrics.add(hit, hash, 1)
	} else {
		c.Metrics.add(miss, hash, 1)
	}
	return val, ok
}

// Set attempts to add the key-value item to the cache. If it returns false,
// then the Set was dropped and the key-value item isn't added to the cache. If
// it returns true, there's still a chance it could be dropped by the policy if
// its determined that the key-value item isn't worth keeping, but otherwise the
// item will be added and other items will be evicted in order to make room.
//
// To dynamically evaluate the items cost using the Config.Coster function, set
// the cost parameter to 0 and Coster will be ran when needed in order to find
// the items true cost.
func (c *Cache) Set(key, value interface{}, cost int64) bool {
	if c == nil {
		return false
	}
	i := &item{
		flag:  itemNew,
		key:   c.keyToHash(key),
		value: value,
		cost:  cost,
	}
	// attempt to immediately update hashmap value and set flag to update so the
	// cost is eventually updated
	if c.store.Update(i.key, i.value) {
		i.flag = itemUpdate
	}
	// attempt to send item to policy
	select {
	case c.setBuf <- i:
		return true
	default:
		c.Metrics.add(dropSets, i.key, 1)
		return false
	}
}

// Del deletes the key-value item from the cache if it exists.
func (c *Cache) Del(key interface{}) {
	if c == nil {
		return
	}
	c.setBuf <- &item{
		flag: itemDelete,
		key:  c.keyToHash(key),
	}
}

// Close stops all goroutines and closes all channels.
func (c *Cache) Close() {
	// block until processItems goroutine is returned
	c.stop <- struct{}{}
	close(c.stop)
	close(c.setBuf)
	c.policy.Close()
}

// Clear empties the hashmap and zeroes all policy counters. Note that this is
// not an atomic operation (but that shouldn't be a problem as it's assumed that
// Set/Get calls won't be occurring until after this).
func (c *Cache) Clear() {
	// block until processItems goroutine is returned
	c.stop <- struct{}{}
	// swap out the setBuf channel
	c.setBuf = make(chan *item, setBufSize)
	// clear value hashmap and policy data
	c.policy.Clear()
	c.store.Clear()
	// only reset metrics if they're enabled
<<<<<<< HEAD
	if c.stats != nil {
		c.stats.Clear()
=======
	if c.Metrics != nil {
		c.collectMetrics()
>>>>>>> 6372b1d5
	}
	// restart processItems goroutine
	go c.processItems()
}

// processItems is ran by goroutines processing the Set buffer.
func (c *Cache) processItems() {
	for {
		select {
		case i := <-c.setBuf:
			// calculate item cost value if new or update
			if i.cost == 0 && c.cost != nil && i.flag != itemDelete {
				i.cost = c.cost(i.value)
			}
			switch i.flag {
			case itemNew:
				if victims, added := c.policy.Add(i.key, i.cost); added {
					// item was accepted by the policy, so add to the hashmap
					c.store.Set(i.key, i.value)
					// delete victims
					for _, victim := range victims {
						// TODO: make Get-Delete atomic
						if c.onEvict != nil {
							victim.value, _ = c.store.Get(victim.key)
							c.onEvict(victim.key, victim.value, victim.cost)
						}
						c.store.Del(victim.key)
					}
				}
			case itemUpdate:
				c.policy.Update(i.key, i.cost)
			case itemDelete:
				c.policy.Del(i.key)
				c.store.Del(i.key)
			}
		case <-c.stop:
			return
		}
	}
}

// collectMetrics just creates a new *Metrics instance and adds the pointers
// to the cache and policy instances.
func (c *Cache) collectMetrics() {
	c.Metrics = newMetrics()
	c.policy.CollectMetrics(c.Metrics)
}

type metricType int

const (
	// The following 2 keep track of hits and misses.
	hit = iota
	miss
	// The following 3 keep track of number of keys added, updated and evicted.
	keyAdd
	keyUpdate
	keyEvict
	// The following 2 keep track of cost of keys added and evicted.
	costAdd
	costEvict
	// The following keep track of how many sets were dropped or rejected later.
	dropSets
	rejectSets
	// The following 2 keep track of how many gets were kept and dropped on the
	// floor.
	dropGets
	keepGets
	// This should be the final enum. Other enums should be set before this.
	doNotUse
)

func stringFor(t metricType) string {
	switch t {
	case hit:
		return "hit"
	case miss:
		return "miss"
	case keyAdd:
		return "keys-added"
	case keyUpdate:
		return "keys-updated"
	case keyEvict:
		return "keys-evicted"
	case costAdd:
		return "cost-added"
	case costEvict:
		return "cost-evicted"
	case dropSets:
		return "sets-dropped"
	case rejectSets:
		return "sets-rejected" // by policy.
	case dropGets:
		return "gets-dropped"
	case keepGets:
		return "gets-kept"
	default:
		return "unidentified"
	}
}

// Metrics is a snapshot of performance statistics for the lifetime of a cache
// instance.
type Metrics struct {
	all [doNotUse][]*uint64
}

func newMetrics() *Metrics {
	s := &Metrics{}
	for i := 0; i < doNotUse; i++ {
		s.all[i] = make([]*uint64, 256)
		slice := s.all[i]
		for j := range slice {
			slice[j] = new(uint64)
		}
	}
	return s
}

func (p *Metrics) add(t metricType, hash, delta uint64) {
	if p == nil {
		return
	}
	valp := p.all[t]
	// Avoid false sharing by padding at least 64 bytes of space between two
	// atomic counters which would be incremented.
	idx := (hash % 25) * 10
	atomic.AddUint64(valp[idx], delta)
}

func (p *Metrics) get(t metricType) uint64 {
	if p == nil {
		return 0
	}
	valp := p.all[t]
	var total uint64
	for i := range valp {
		total += atomic.LoadUint64(valp[i])
	}
	return total
}

// Hits is the number of Get calls where a value was found for the corresponding
// key.
func (p *Metrics) Hits() uint64 {
	return p.get(hit)
}

// Misses is the number of Get calls where a value was not found for the
// corresponding key.
func (p *Metrics) Misses() uint64 {
	return p.get(miss)
}

// KeysAdded is the total number of Set calls where a new key-value item was
// added.
func (p *Metrics) KeysAdded() uint64 {
	return p.get(keyAdd)
}

// KeysUpdated is the total number of Set calls where the value was updated.
func (p *Metrics) KeysUpdated() uint64 {
	return p.get(keyUpdate)
}

// KeysEvicted is the total number of keys evicted.
func (p *Metrics) KeysEvicted() uint64 {
	return p.get(keyEvict)
}

// CostAdded is the sum of costs that have been added (successful Set calls).
func (p *Metrics) CostAdded() uint64 {
	return p.get(costAdd)
}

// CostEvicted is the sum of all costs that have been evicted.
func (p *Metrics) CostEvicted() uint64 {
	return p.get(costEvict)
}

// SetsDropped is the number of Set calls that don't make it into internal
// buffers (due to contention or some other reason).
func (p *Metrics) SetsDropped() uint64 {
	return p.get(dropSets)
}

// SetsRejected is the number of Set calls rejected by the policy (TinyLFU).
func (p *Metrics) SetsRejected() uint64 {
	return p.get(rejectSets)
}

// GetsDropped is the number of Get counter increments that are dropped
// internally.
func (p *Metrics) GetsDropped() uint64 {
	return p.get(dropGets)
}

// GetsKept is the number of Get counter increments that are kept.
func (p *Metrics) GetsKept() uint64 {
	return p.get(keepGets)
}

// Ratio is the number of Hits over all accesses (Hits + Misses). This is the
// percentage of successful Get calls.
func (p *Metrics) Ratio() float64 {
	if p == nil {
		return 0.0
	}
	hits, misses := p.get(hit), p.get(miss)
	if hits == 0 && misses == 0 {
		return 0.0
	}
	return float64(hits) / float64(hits+misses)
}

<<<<<<< HEAD
func (p *metrics) Clear() {
	if p == nil {
		return
	}
	for i := 0; i < doNotUse; i++ {
		for j := range p.all[i] {
			atomic.StoreUint64(p.all[i][j], 0)
		}
	}
=======
func (p *Metrics) String() string {
	if p == nil {
		return ""
	}
	var buf bytes.Buffer
	for i := 0; i < doNotUse; i++ {
		t := metricType(i)
		fmt.Fprintf(&buf, "%s: %d ", stringFor(t), p.get(t))
	}
	fmt.Fprintf(&buf, "gets-total: %d ", p.get(hit)+p.get(miss))
	fmt.Fprintf(&buf, "hit-ratio: %.2f", p.Ratio())
	return buf.String()
>>>>>>> 6372b1d5
}<|MERGE_RESOLUTION|>--- conflicted
+++ resolved
@@ -239,13 +239,8 @@
 	c.policy.Clear()
 	c.store.Clear()
 	// only reset metrics if they're enabled
-<<<<<<< HEAD
 	if c.stats != nil {
 		c.stats.Clear()
-=======
-	if c.Metrics != nil {
-		c.collectMetrics()
->>>>>>> 6372b1d5
 	}
 	// restart processItems goroutine
 	go c.processItems()
@@ -461,8 +456,7 @@
 	return float64(hits) / float64(hits+misses)
 }
 
-<<<<<<< HEAD
-func (p *metrics) Clear() {
+func (p *Metrics) Clear() {
 	if p == nil {
 		return
 	}
@@ -471,7 +465,8 @@
 			atomic.StoreUint64(p.all[i][j], 0)
 		}
 	}
-=======
+}
+  
 func (p *Metrics) String() string {
 	if p == nil {
 		return ""
@@ -484,5 +479,4 @@
 	fmt.Fprintf(&buf, "gets-total: %d ", p.get(hit)+p.get(miss))
 	fmt.Fprintf(&buf, "hit-ratio: %.2f", p.Ratio())
 	return buf.String()
->>>>>>> 6372b1d5
 }