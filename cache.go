/*
 * Copyright 2019 Dgraph Labs, Inc. and Contributors
 *
 * Licensed under the Apache License, Version 2.0 (the "License");
 * you may not use this file except in compliance with the License.
 * You may obtain a copy of the License at
 *
 *     http://www.apache.org/licenses/LICENSE-2.0
 *
 * Unless required by applicable law or agreed to in writing, software
 * distributed under the License is distributed on an "AS IS" BASIS,
 * WITHOUT WARRANTIES OR CONDITIONS OF ANY KIND, either express or implied.
 * See the License for the specific language governing permissions and
 * limitations under the License.
 */

// Ristretto is a fast, fixed size, in-memory cache with a dual focus on
// throughput and hit ratio performance. You can easily add Ristretto to an
// existing system and keep the most valuable data where you need it.
package ristretto

import (
	"errors"
	"sync/atomic"

	"github.com/dgraph-io/ristretto/z"
)

const (
	// TODO: find the optimal value for this or make it configurable
	setBufSize = 32 * 1024
)

// Cache is a thread-safe implementation of a hashmap with a TinyLFU admission
// policy and a Sampled LFU eviction policy. You can use the same Cache instance
// from as many goroutines as you want.
type Cache struct {
	// store is the central concurrent hashmap where key-value items are stored
	store store
	// policy determines what gets let in to the cache and what gets kicked out
	policy policy
	// getBuf is a custom ring buffer implementation that gets pushed to when
	// keys are read
	getBuf *ringBuffer
	// setBuf is a buffer allowing us to batch/drop Sets during times of high
	// contention
	setBuf chan *item
	// onEvict is called for item evictions
	onEvict func(uint64, interface{}, int64)
	// KeyToHash function is used to customize the key hashing algorithm.
	// Each key will be hashed using the provided function. If keyToHash value
	// is not set, the default keyToHash function is used.
	keyToHash func(interface{}) uint64
	// stop is used to stop the processItems goroutine
	stop chan struct{}
	// cost calculates cost from a value
	cost func(value interface{}) int64
	// Metrics contains a running log of important statistics like hits, misses,
	// and dropped items
	Metrics *Metrics
}

// Config is passed to NewCache for creating new Cache instances.
type Config struct {
	// NumCounters determines the number of counters (keys) to keep that hold
	// access frequency information. It's generally a good idea to have more
	// counters than the max cache capacity, as this will improve eviction
	// accuracy and subsequent hit ratios.
	//
	// For example, if you expect your cache to hold 1,000,000 items when full,
	// NumCounters should be 10,000,000 (10x). Each counter takes up 4 bits, so
	// keeping 10,000,000 counters would require 5MB of memory.
	NumCounters int64
	// MaxCost can be considered as the cache capacity, in whatever units you
	// choose to use.
	//
	// For example, if you want the cache to have a max capacity of 100MB, you
	// would set MaxCost to 100,000,000 and pass an item's number of bytes as
	// the `cost` parameter for calls to Set. If new items are accepted, the
	// eviction process will take care of making room for the new item and not
	// overflowing the MaxCost value.
	MaxCost int64
	// BufferItems determines the size of Get buffers.
	//
	// Unless you have a rare use case, using `64` as the BufferItems value
	// results in good performance.
	BufferItems int64
	// Metrics determines whether cache statistics are kept during the cache's
	// lifetime. There *is* some overhead to keeping statistics, so you should
	// only set this flag to true when testing or throughput performance isn't a
	// major factor.
	Metrics bool
	// OnEvict is called for every eviction and passes the hashed key, value,
	// and cost to the function.
	OnEvict func(key uint64, value interface{}, cost int64)
	// KeyToHash function is used to customize the key hashing algorithm.
	// Each key will be hashed using the provided function. If keyToHash value
	// is not set, the default keyToHash function is used.
	KeyToHash func(key interface{}) uint64
	// Cost evaluates a value and outputs a corresponding cost. This function
	// is ran after Set is called for a new item or an item update with a cost
	// param of 0.
	Cost func(value interface{}) int64
}

type itemFlag byte

const (
	itemNew itemFlag = iota
	itemDelete
	itemUpdate
)

// item is passed to setBuf so items can eventually be added to the cache
type item struct {
	flag  itemFlag
	key   uint64
	value interface{}
	cost  int64
}

// NewCache returns a new Cache instance and any configuration errors, if any.
func NewCache(config *Config) (*Cache, error) {
	switch {
	case config.NumCounters == 0:
		return nil, errors.New("NumCounters can't be zero.")
	case config.MaxCost == 0:
		return nil, errors.New("MaxCost can't be zero.")
	case config.BufferItems == 0:
		return nil, errors.New("BufferItems can't be zero.")
	}
	policy := newPolicy(config.NumCounters, config.MaxCost)
	cache := &Cache{
		store:     newStore(),
		policy:    policy,
		getBuf:    newRingBuffer(policy, config.BufferItems),
		setBuf:    make(chan *item, setBufSize),
		onEvict:   config.OnEvict,
		keyToHash: config.KeyToHash,
		stop:      make(chan struct{}),
		cost:      config.Cost,
	}
	if cache.keyToHash == nil {
		cache.keyToHash = z.KeyToHash
	}
	if config.Metrics {
		cache.collectMetrics()
	}
	// NOTE: benchmarks seem to show that performance decreases the more
	//       goroutines we have running cache.processItems(), so 1 should
	//       usually be sufficient
	go cache.processItems()
	return cache, nil
}

// Get returns the value (if any) and a boolean representing whether the
// value was found or not. The value can be nil and the boolean can be true at
// the same time.
func (c *Cache) Get(key interface{}) (interface{}, bool) {
	if c == nil {
		return nil, false
	}
	hash := c.keyToHash(key)
	c.getBuf.Push(hash)
	val, ok := c.store.Get(hash)
	if ok {
		c.Metrics.add(hit, hash, 1)
	} else {
		c.Metrics.add(miss, hash, 1)
	}
	return val, ok
}

// Set attempts to add the key-value item to the cache. If it returns false,
// then the Set was dropped and the key-value item isn't added to the cache. If
// it returns true, there's still a chance it could be dropped by the policy if
// its determined that the key-value item isn't worth keeping, but otherwise the
// item will be added and other items will be evicted in order to make room.
//
// To dynamically evaluate the items cost using the Config.Coster function, set
// the cost parameter to 0 and Coster will be ran when needed in order to find
// the items true cost.
func (c *Cache) Set(key, value interface{}, cost int64) bool {
	if c == nil {
		return false
	}
	i := &item{
		flag:  itemNew,
		key:   c.keyToHash(key),
		value: value,
		cost:  cost,
	}
	// attempt to immediately update hashmap value and set flag to update so the
	// cost is eventually updated
	if c.store.Update(i.key, i.value) {
		i.flag = itemUpdate
	}
	// attempt to send item to policy
	select {
	case c.setBuf <- i:
		return true
	default:
		c.Metrics.add(dropSets, i.key, 1)
		return false
	}
}

// Del deletes the key-value item from the cache if it exists.
func (c *Cache) Del(key interface{}) {
	if c == nil {
		return
	}
	c.setBuf <- &item{
		flag: itemDelete,
		key:  c.keyToHash(key),
	}
}

// Close stops all goroutines and closes all channels.
func (c *Cache) Close() {
	// block until processItems goroutine is returned
	c.stop <- struct{}{}
	close(c.stop)
	close(c.setBuf)
	c.policy.Close()
}

// Clear empties the hashmap and zeroes all policy counters. Note that this is
// not an atomic operation (but that shouldn't be a problem as it's assumed that
// Set/Get calls won't be occurring until after this).
func (c *Cache) Clear() {
	// block until processItems goroutine is returned
	c.stop <- struct{}{}
	// swap out the setBuf channel
	c.setBuf = make(chan *item, setBufSize)
	// clear value hashmap and policy data
	c.policy.Clear()
	c.store.Clear()
	// only reset metrics if they're enabled
	if c.Metrics != nil {
		c.collectMetrics()
	}
	// restart processItems goroutine
	go c.processItems()
}

// processItems is ran by goroutines processing the Set buffer.
func (c *Cache) processItems() {
	for {
		select {
		case i := <-c.setBuf:
			// calculate item cost value if new or update
			if i.cost == 0 && c.cost != nil && i.flag != itemDelete {
				i.cost = c.cost(i.value)
			}
			switch i.flag {
			case itemNew:
				if victims, added := c.policy.Add(i.key, i.cost); added {
					// item was accepted by the policy, so add to the hashmap
					c.store.Set(i.key, i.value)
					// delete victims
					for _, victim := range victims {
						// TODO: make Get-Delete atomic
						if c.onEvict != nil {
							victim.value, _ = c.store.Get(victim.key)
							c.onEvict(victim.key, victim.value, victim.cost)
						}
						c.store.Del(victim.key)
					}
				}
			case itemUpdate:
				c.policy.Update(i.key, i.cost)
			case itemDelete:
				c.policy.Del(i.key)
				c.store.Del(i.key)
			}
		case <-c.stop:
			return
		}
	}
}

<<<<<<< HEAD
// collectMetrics just creates a new *Metrics instance and adds the pointers
// to the cache and policy instances.
func (c *Cache) collectMetrics() {
	c.Metrics = newMetrics()
	c.policy.CollectMetrics(c.Metrics)
=======
// collectMetrics just creates a new *metrics instance and adds the pointers
// to the cache and policy instances.
func (c *Cache) collectMetrics() {
	stats := newMetrics()
	c.stats = stats
	c.policy.CollectMetrics(stats)
}

// Metrics returns statistics about cache performance.
func (c *Cache) Metrics() *Metrics {
	if c == nil {
		return nil
	}
	return exportMetrics(c.stats)
}

// exportMetrics converts an internal metrics struct into a friendlier Metrics
// struct.
func exportMetrics(stats *metrics) *Metrics {
	return &Metrics{
		Hits:         stats.Get(hit),
		Misses:       stats.Get(miss),
		Ratio:        stats.Ratio(),
		KeysAdded:    stats.Get(keyAdd),
		KeysUpdated:  stats.Get(keyUpdate),
		KeysEvicted:  stats.Get(keyEvict),
		CostAdded:    stats.Get(costAdd),
		CostEvicted:  stats.Get(costEvict),
		SetsDropped:  stats.Get(dropSets),
		SetsRejected: stats.Get(rejectSets),
		GetsDropped:  stats.Get(dropGets),
		GetsKept:     stats.Get(keepGets),
	}
}

// Metrics is a snapshot of performance statistics for the lifetime of a cache
// instance.
type Metrics struct {
	// Hits is the number of Get calls where a value was found for the
	// corresponding key.
	Hits uint64 `json:"hits"`
	// Misses is the number of Get calls where a value was not found for the
	// corresponding key.
	Misses uint64 `json:"misses"`
	// Ratio is the number of Hits over all accesses (Hits + Misses). This is
	// the percentage of successful Get calls.
	Ratio float64 `json:"ratio"`
	// KeysAdded is the total number of Set calls where a new key-value item was
	// added.
	KeysAdded uint64 `json:"keysAdded"`
	// KeysUpdated is the total number of Set calls where the value was updated.
	KeysUpdated uint64 `json:"keysUpdated"`
	// KeysEvicted is the total number of keys evicted.
	KeysEvicted uint64 `json:"keysEvicted"`
	// CostAdded is the sum of all costs that have been added (successful Set
	// calls).
	CostAdded uint64 `json:"costAdded"`
	// CostEvicted is the sum of all costs that have been evicted.
	CostEvicted uint64 `json:"costEvicted"`
	// SetsDropped is the number of Set calls that don't make it into internal
	// buffers (due to contention or some other reason).
	SetsDropped uint64 `json:"setsDropped"`
	// SetsRejected is the number of Set calls rejected by the policy (TinyLFU).
	SetsRejected uint64 `json:"setsRejected"`
	// GetsDropped is the number of Get counter increments that are dropped
	// internally.
	GetsDropped uint64 `json:"getsDropped"`
	// GetsKept is the number of Get counter increments that are kept.
	GetsKept uint64 `json:"getsKept"`
>>>>>>> 2ba187ef
}

type metricType int

const (
	// The following 2 keep track of hits and misses.
	hit = iota
	miss
	// The following 3 keep track of number of keys added, updated and evicted.
	keyAdd
	keyUpdate
	keyEvict
	// The following 2 keep track of cost of keys added and evicted.
	costAdd
	costEvict
	// The following keep track of how many sets were dropped or rejected later.
	dropSets
	rejectSets
	// The following 2 keep track of how many gets were kept and dropped on the
	// floor.
	dropGets
	keepGets
	// This should be the final enum. Other enums should be set before this.
	doNotUse
)

<<<<<<< HEAD
func stringFor(t metricType) string {
	switch t {
	case hit:
		return "hit"
	case miss:
		return "miss"
	case keyAdd:
		return "keys-added"
	case keyUpdate:
		return "keys-updated"
	case keyEvict:
		return "keys-evicted"
	case costAdd:
		return "cost-added"
	case costEvict:
		return "cost-evicted"
	case dropSets:
		return "sets-dropped"
	case rejectSets:
		return "sets-rejected" // by policy.
	case dropGets:
		return "gets-dropped"
	case keepGets:
		return "gets-kept"
	default:
		return "unidentified"
	}
}

// Metrics is a snapshot of performance statistics for the lifetime of a cache
// instance.
type Metrics struct {
=======
// metrics is the struct for hit ratio statistics. Padding is used to avoid
// false sharing in order to minimize the performance cost for those who track
// metrics outside of testing scenarios.
type metrics struct {
>>>>>>> 2ba187ef
	all [doNotUse][]*uint64
}

func newMetrics() *Metrics {
	s := &Metrics{}
	for i := 0; i < doNotUse; i++ {
		s.all[i] = make([]*uint64, 256)
		slice := s.all[i]
		for j := range slice {
			slice[j] = new(uint64)
		}
	}
	return s
}

func (p *Metrics) add(t metricType, hash, delta uint64) {
	if p == nil {
		return
	}
	valp := p.all[t]
	// Avoid false sharing by padding at least 64 bytes of space between two
	// atomic counters which would be incremented.
	idx := (hash % 25) * 10
	atomic.AddUint64(valp[idx], delta)
}

func (p *Metrics) get(t metricType) uint64 {
	if p == nil {
		return 0
	}
	valp := p.all[t]
	var total uint64
	for i := range valp {
		total += atomic.LoadUint64(valp[i])
	}
	return total
}

// Hits is the number of Get calls where a value was found for the corresponding
// key.
func (p *Metrics) Hits() uint64 {
	return p.get(hit)
}

// Misses is the number of Get calls where a value was not found for the
// corresponding key.
func (p *Metrics) Misses() uint64 {
	return p.get(miss)
}

// KeysAdded is the total number of Set calls where a new key-value item was
// added.
func (p *Metrics) KeysAdded() uint64 {
	return p.get(keyAdd)
}

// KeysUpdated is the total number of Set calls where the value was updated.
func (p *Metrics) KeysUpdated() uint64 {
	return p.get(keyUpdate)
}

// KeysEvicted is the total number of keys evicted.
func (p *Metrics) KeysEvicted() uint64 {
	return p.get(keyEvict)
}

// CostAdded is the sum of costs that have been added (successful Set calls).
func (p *Metrics) CostAdded() uint64 {
	return p.get(costAdd)
}

// CostEvicted is the sum of all costs that have been evicted.
func (p *Metrics) CostEvicted() uint64 {
	return p.get(costEvict)
}

// SetsDropped is the number of Set calls that don't make it into internal
// buffers (due to contention or some other reason).
func (p *Metrics) SetsDropped() uint64 {
	return p.get(dropSets)
}

// SetsRejected is the number of Set calls rejected by the policy (TinyLFU).
func (p *Metrics) SetsRejected() uint64 {
	return p.get(rejectSets)
}

// GetsDropped is the number of Get counter increments that are dropped
// internally.
func (p *Metrics) GetsDropped() uint64 {
	return p.get(dropGets)
}

// GetsKept is the number of Get counter increments that are kept.
func (p *Metrics) GetsKept() uint64 {
	return p.get(keepGets)
}

// Ratio is the number of Hits over all accesses (Hits + Misses). This is the
// percentage of successful Get calls.
func (p *Metrics) Ratio() float64 {
	if p == nil {
		return 0.0
	}
	hits, misses := p.get(hit), p.get(miss)
	if hits == 0 && misses == 0 {
		return 0.0
	}
	return float64(hits) / float64(hits+misses)
<<<<<<< HEAD
}

func (p *Metrics) String() string {
	if p == nil {
		return ""
	}
	var buf bytes.Buffer
	for i := 0; i < doNotUse; i++ {
		t := metricType(i)
		fmt.Fprintf(&buf, "%s: %d ", stringFor(t), p.get(t))
	}
	fmt.Fprintf(&buf, "gets-total: %d ", p.get(hit)+p.get(miss))
	fmt.Fprintf(&buf, "hit-ratio: %.2f", p.Ratio())
	return buf.String()
=======
>>>>>>> 2ba187ef
}<|MERGE_RESOLUTION|>--- conflicted
+++ resolved
@@ -20,7 +20,9 @@
 package ristretto
 
 import (
+	"bytes"
 	"errors"
+	"fmt"
 	"sync/atomic"
 
 	"github.com/dgraph-io/ristretto/z"
@@ -280,83 +282,11 @@
 	}
 }
 
-<<<<<<< HEAD
 // collectMetrics just creates a new *Metrics instance and adds the pointers
 // to the cache and policy instances.
 func (c *Cache) collectMetrics() {
 	c.Metrics = newMetrics()
 	c.policy.CollectMetrics(c.Metrics)
-=======
-// collectMetrics just creates a new *metrics instance and adds the pointers
-// to the cache and policy instances.
-func (c *Cache) collectMetrics() {
-	stats := newMetrics()
-	c.stats = stats
-	c.policy.CollectMetrics(stats)
-}
-
-// Metrics returns statistics about cache performance.
-func (c *Cache) Metrics() *Metrics {
-	if c == nil {
-		return nil
-	}
-	return exportMetrics(c.stats)
-}
-
-// exportMetrics converts an internal metrics struct into a friendlier Metrics
-// struct.
-func exportMetrics(stats *metrics) *Metrics {
-	return &Metrics{
-		Hits:         stats.Get(hit),
-		Misses:       stats.Get(miss),
-		Ratio:        stats.Ratio(),
-		KeysAdded:    stats.Get(keyAdd),
-		KeysUpdated:  stats.Get(keyUpdate),
-		KeysEvicted:  stats.Get(keyEvict),
-		CostAdded:    stats.Get(costAdd),
-		CostEvicted:  stats.Get(costEvict),
-		SetsDropped:  stats.Get(dropSets),
-		SetsRejected: stats.Get(rejectSets),
-		GetsDropped:  stats.Get(dropGets),
-		GetsKept:     stats.Get(keepGets),
-	}
-}
-
-// Metrics is a snapshot of performance statistics for the lifetime of a cache
-// instance.
-type Metrics struct {
-	// Hits is the number of Get calls where a value was found for the
-	// corresponding key.
-	Hits uint64 `json:"hits"`
-	// Misses is the number of Get calls where a value was not found for the
-	// corresponding key.
-	Misses uint64 `json:"misses"`
-	// Ratio is the number of Hits over all accesses (Hits + Misses). This is
-	// the percentage of successful Get calls.
-	Ratio float64 `json:"ratio"`
-	// KeysAdded is the total number of Set calls where a new key-value item was
-	// added.
-	KeysAdded uint64 `json:"keysAdded"`
-	// KeysUpdated is the total number of Set calls where the value was updated.
-	KeysUpdated uint64 `json:"keysUpdated"`
-	// KeysEvicted is the total number of keys evicted.
-	KeysEvicted uint64 `json:"keysEvicted"`
-	// CostAdded is the sum of all costs that have been added (successful Set
-	// calls).
-	CostAdded uint64 `json:"costAdded"`
-	// CostEvicted is the sum of all costs that have been evicted.
-	CostEvicted uint64 `json:"costEvicted"`
-	// SetsDropped is the number of Set calls that don't make it into internal
-	// buffers (due to contention or some other reason).
-	SetsDropped uint64 `json:"setsDropped"`
-	// SetsRejected is the number of Set calls rejected by the policy (TinyLFU).
-	SetsRejected uint64 `json:"setsRejected"`
-	// GetsDropped is the number of Get counter increments that are dropped
-	// internally.
-	GetsDropped uint64 `json:"getsDropped"`
-	// GetsKept is the number of Get counter increments that are kept.
-	GetsKept uint64 `json:"getsKept"`
->>>>>>> 2ba187ef
 }
 
 type metricType int
@@ -383,7 +313,6 @@
 	doNotUse
 )
 
-<<<<<<< HEAD
 func stringFor(t metricType) string {
 	switch t {
 	case hit:
@@ -416,12 +345,6 @@
 // Metrics is a snapshot of performance statistics for the lifetime of a cache
 // instance.
 type Metrics struct {
-=======
-// metrics is the struct for hit ratio statistics. Padding is used to avoid
-// false sharing in order to minimize the performance cost for those who track
-// metrics outside of testing scenarios.
-type metrics struct {
->>>>>>> 2ba187ef
 	all [doNotUse][]*uint64
 }
 
@@ -531,7 +454,6 @@
 		return 0.0
 	}
 	return float64(hits) / float64(hits+misses)
-<<<<<<< HEAD
 }
 
 func (p *Metrics) String() string {
@@ -546,6 +468,4 @@
 	fmt.Fprintf(&buf, "gets-total: %d ", p.get(hit)+p.get(miss))
 	fmt.Fprintf(&buf, "hit-ratio: %.2f", p.Ratio())
 	return buf.String()
-=======
->>>>>>> 2ba187ef
 }